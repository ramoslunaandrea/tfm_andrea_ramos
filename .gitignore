# Byte-compiled / optimized / DLL files
__pycache__/
*.py[codz]
*$py.class

# C extensions
*.so

# Distribution / packaging
.Python
build/
develop-eggs/
dist/
downloads/
eggs/
.eggs/
lib/
lib64/
parts/
sdist/
var/
wheels/
share/python-wheels/
*.egg-info/
.installed.cfg
*.egg
MANIFEST

# PyInstaller
#  Usually these files are written by a python script from a template
#  before PyInstaller builds the exe, so as to inject date/other infos into it.
*.manifest
*.spec

# Installer logs
pip-log.txt
pip-delete-this-directory.txt

# Unit test / coverage reports
htmlcov/
.tox/
.nox/
.coverage
.coverage.*
.cache
nosetests.xml
coverage.xml
*.cover
*.py.cover
.hypothesis/
.pytest_cache/
cover/

# Translations
*.mo
*.pot

# Django stuff:
*.log
local_settings.py
db.sqlite3
db.sqlite3-journal

# Flask stuff:
instance/
.webassets-cache

# Scrapy stuff:
.scrapy

# Sphinx documentation
docs/_build/

# PyBuilder
.pybuilder/
target/

# Jupyter Notebook
.ipynb_checkpoints

# IPython
profile_default/
ipython_config.py

# pyenv
#   For a library or package, you might want to ignore these files since the code is
#   intended to run in multiple environments; otherwise, check them in:
# .python-version

# pipenv
#   According to pypa/pipenv#598, it is recommended to include Pipfile.lock in version control.
#   However, in case of collaboration, if having platform-specific dependencies or dependencies
#   having no cross-platform support, pipenv may install dependencies that don't work, or not
#   install all needed dependencies.
#Pipfile.lock

# UV
#   Similar to Pipfile.lock, it is generally recommended to include uv.lock in version control.
#   This is especially recommended for binary packages to ensure reproducibility, and is more
#   commonly ignored for libraries.
#uv.lock

# poetry
#   Similar to Pipfile.lock, it is generally recommended to include poetry.lock in version control.
#   This is especially recommended for binary packages to ensure reproducibility, and is more
#   commonly ignored for libraries.
#   https://python-poetry.org/docs/basic-usage/#commit-your-poetrylock-file-to-version-control
#poetry.lock
#poetry.toml

# pdm
#   Similar to Pipfile.lock, it is generally recommended to include pdm.lock in version control.
#   pdm recommends including project-wide configuration in pdm.toml, but excluding .pdm-python.
#   https://pdm-project.org/en/latest/usage/project/#working-with-version-control
#pdm.lock
#pdm.toml
.pdm-python
.pdm-build/

# pixi
#   Similar to Pipfile.lock, it is generally recommended to include pixi.lock in version control.
#pixi.lock
#   Pixi creates a virtual environment in the .pixi directory, just like venv module creates one
#   in the .venv directory. It is recommended not to include this directory in version control.
.pixi

# PEP 582; used by e.g. github.com/David-OConnor/pyflow and github.com/pdm-project/pdm
__pypackages__/

# Celery stuff
celerybeat-schedule
celerybeat.pid

# SageMath parsed files
*.sage.py

# Environments
.env
.envrc
.venv
env/
venv/
ENV/
env.bak/
venv.bak/

# Spyder project settings
.spyderproject
.spyproject

# Rope project settings
.ropeproject

# mkdocs documentation
/site

# mypy
.mypy_cache/
.dmypy.json
dmypy.json

# Pyre type checker
.pyre/

# pytype static type analyzer
.pytype/

# Cython debug symbols
cython_debug/

# PyCharm
#  JetBrains specific template is maintained in a separate JetBrains.gitignore that can
#  be found at https://github.com/github/gitignore/blob/main/Global/JetBrains.gitignore
#  and can be added to the global gitignore or merged into this file.  For a more nuclear
#  option (not recommended) you can uncomment the following to ignore the entire idea folder.
#.idea/

# Abstra
# Abstra is an AI-powered process automation framework.
# Ignore directories containing user credentials, local state, and settings.
# Learn more at https://abstra.io/docs
.abstra/

# Visual Studio Code
#  Visual Studio Code specific template is maintained in a separate VisualStudioCode.gitignore 
#  that can be found at https://github.com/github/gitignore/blob/main/Global/VisualStudioCode.gitignore
#  and can be added to the global gitignore or merged into this file. However, if you prefer, 
#  you could uncomment the following to ignore the entire vscode folder
# .vscode/

# Ruff stuff:
.ruff_cache/

# PyPI configuration file
.pypirc

# Cursor
#  Cursor is an AI-powered code editor. `.cursorignore` specifies files/directories to
#  exclude from AI features like autocomplete and code analysis. Recommended for sensitive data
#  refer to https://docs.cursor.com/context/ignore-files
.cursorignore
.cursorindexingignore

# Marimo
marimo/_static/
marimo/_lsp/
__marimo__/

<<<<<<< HEAD
data/
results/
figures/
logs/
=======
data
kegg_multi_out
results
>>>>>>> 803930f1
<|MERGE_RESOLUTION|>--- conflicted
+++ resolved
@@ -206,13 +206,6 @@
 marimo/_lsp/
 __marimo__/
 
-<<<<<<< HEAD
-data/
-results/
-figures/
-logs/
-=======
 data
 kegg_multi_out
-results
->>>>>>> 803930f1
+results